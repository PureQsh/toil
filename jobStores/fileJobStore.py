--- conflicted
+++ resolved
@@ -1,12 +1,6 @@
 import marshal as pickler
-<<<<<<< HEAD
-=======
-#import cPickle as pickler
-#import pickle as pickler
-#import json as pickler    
 import socket
 import random
->>>>>>> 6b271045
 import shutil
 import os
 import re
@@ -23,12 +17,8 @@
         super( FileJobStore, self ).__init__( jobStoreString, create, config )
         if create and not os.path.exists(self._getJobFileDirName()):
             os.mkdir(self._getJobFileDirName())
-<<<<<<< HEAD
-
-=======
         self._setupStatsDirs(create=create)
     
->>>>>>> 6b271045
     def createFirstJob(self, command, memory, cpu):
         return self._makeJob(command, memory, cpu, self._getJobFileDirName())
     
