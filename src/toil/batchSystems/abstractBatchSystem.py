--- conflicted
+++ resolved
@@ -60,13 +60,8 @@
             raise InsufficientSystemResources('memory', memory, self.maxMemory)
         if disk > self.maxDisk:
             raise InsufficientSystemResources('disk', disk, self.maxDisk)
-<<<<<<< HEAD
-        
+      
     def issueBatchJob(self, command, memory, cores, disk, preemptable):
-=======
-
-    def issueBatchJob(self, command, memory, cores, disk):
->>>>>>> c75e8cce
         """Issues the following command returning a unique jobID. Command
         is the string to run, memory is an int giving
         the number of bytes the job needs to run in and cores is the number of cpu cores needed for
